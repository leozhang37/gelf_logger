--- conflicted
+++ resolved
@@ -38,7 +38,7 @@
   you'll need to add below configuration entry:
 
   ```
-    formatter: {Module, :function, arity}
+    format: {Module, :function}
   ```
   Please bear in mind that your formating function MUST return a tuple in following
   format: `{level, message, timestamp, metadata}`
@@ -158,11 +158,28 @@
     compression = Keyword.get(config, :compression, :gzip)
     encoder = Keyword.get(config, :json_encoder, Poison)
     tags = Keyword.get(config, :tags, [])
-<<<<<<< HEAD
-    format = Logger.Formatter.compile(Keyword.get(config, :format, "$message"))
-=======
-    formatter = set_formatter_if_needed(config)
->>>>>>> 2d44df6a
+
+    format =
+      try do
+        format = Keyword.get(config, :format, "$message")
+
+        case format do
+          {module, function} ->
+            with true <- Code.ensure_compiled?(module),
+                 true <- function_exported?(module, function, 4) do
+              {module, function}
+            else
+              _ ->
+                Logger.Formatter.compile("$message")
+            end
+
+          _ ->
+            Logger.Formatter.compile(format)
+        end
+      rescue
+        _ ->
+          Logger.Formatter.compile("$message")
+      end
 
     port =
       cond do
@@ -187,27 +204,12 @@
       compression: compression,
       tags: tags,
       encoder: encoder,
-<<<<<<< HEAD
-      format: format,
-=======
-      formatter: formatter
->>>>>>> 2d44df6a
+      format: format
     }
   end
 
-  def set_formatter_if_needed(config) do
-    with true <- Keyword.has_key?(config, :format),
-         {module, function, arity} = Keyword.get(config, :format),
-         true <- Code.ensure_compiled?(module),
-         true <- function_exported?(module, function, arity) do
-      {module, function}
-    else
-      _ -> nil
-    end
-  end
-
   defp log_event(level, msg, ts, md, state) do
-    {level, msg, ts, md} = format(level, msg, ts, md, state[:formatter])
+    {level, msg, ts, md} = format(level, msg, ts, md, state[:format])
 
     int_level =
       case level do
@@ -238,7 +240,8 @@
 
     {timestamp, _remainder} = "#{epoch_seconds}.#{milli}" |> Float.parse()
 
-    msg_formatted = format_event(level, msg, ts, md, state)
+    msg_formatted =
+      if is_tuple(state[:format]), do: msg, else: format_event(level, msg, ts, md, state)
 
     gelf =
       %{
@@ -251,6 +254,7 @@
         _application: state[:application]
       }
       |> Map.merge(fields)
+
     data = encode(gelf, state[:encoder]) |> compress(state[:compression])
 
     size = byte_size(data)
@@ -291,12 +295,12 @@
     end
   end
 
-  defp format(level, message, timestamp, metadata, nil),
-    do: {level, message, timestamp, metadata}
-
   defp format(level, message, timestamp, metadata, {module, function}) do
     apply(module, function, [level, message, timestamp, metadata])
   end
+
+  defp format(level, message, timestamp, metadata, _),
+    do: {level, message, timestamp, metadata}
 
   defp send_chunks(socket, host, port, data, id, num, seq, size) when size > @max_payload_size do
     <<payload::binary-size(@max_payload_size), rest::binary>> = data
@@ -351,5 +355,4 @@
       end
     end)
   end
-
 end